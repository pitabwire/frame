module github.com/pitabwire/frame

go 1.24.0

require (
	github.com/BurntSushi/toml v1.5.0
	github.com/XSAM/otelsql v0.38.0
	github.com/caarlos0/env/v11 v11.3.1
	github.com/golang-jwt/jwt/v5 v5.2.2
	github.com/gorilla/handlers v1.5.2
	github.com/grpc-ecosystem/go-grpc-middleware/v2 v2.3.1
	github.com/improbable-eng/grpc-web v0.15.0
	github.com/nicksnyder/go-i18n/v2 v2.6.0
	github.com/panjf2000/ants/v2 v2.11.3
	github.com/pitabwire/natspubsub v0.1.10
	github.com/rs/xid v1.6.0
	github.com/sirupsen/logrus v1.9.3
	go.opentelemetry.io/otel v1.35.0
	go.opentelemetry.io/otel/sdk v1.35.0
	go.uber.org/automaxprocs v1.6.0
	gocloud.dev v0.41.0
	golang.org/x/net v0.39.0
	golang.org/x/text v0.24.0
	google.golang.org/grpc v1.72.0
	google.golang.org/protobuf v1.36.6
	gorm.io/datatypes v1.2.5
	gorm.io/driver/postgres v1.5.11
<<<<<<< HEAD
	gorm.io/gorm v1.25.12
=======
	gorm.io/gorm v1.26.0
	gorm.io/plugin/opentelemetry v0.1.13
>>>>>>> aeb9e539

)

require (
	filippo.io/edwards25519 v1.1.0 // indirect
	github.com/cenkalti/backoff/v4 v4.2.1 // indirect
	github.com/desertbit/timer v0.0.0-20180107155436-c41aec40b27f // indirect
	github.com/felixge/httpsnoop v1.0.4 // indirect
	github.com/go-logr/logr v1.4.2 // indirect
	github.com/go-logr/stdr v1.2.2 // indirect
	github.com/go-sql-driver/mysql v1.9.1 // indirect
	github.com/golang/groupcache v0.0.0-20241129210726-2c02b8208cf8 // indirect
	github.com/google/uuid v1.6.0 // indirect
	github.com/googleapis/gax-go/v2 v2.14.1 // indirect
	github.com/gorilla/websocket v1.4.2 // indirect
	github.com/jackc/pgpassfile v1.0.0 // indirect
	github.com/jackc/pgservicefile v0.0.0-20240606120523-5a60cdf6a761 // indirect
	github.com/jackc/pgx/v5 v5.7.4 // indirect
	github.com/jackc/puddle/v2 v2.2.2 // indirect
	github.com/jinzhu/inflection v1.0.0 // indirect
	github.com/jinzhu/now v1.1.5 // indirect
	github.com/json-iterator/go v1.1.12 // indirect
	github.com/klauspost/compress v1.18.0 // indirect
	github.com/mattn/go-isatty v0.0.17 // indirect
	github.com/nats-io/nats.go v1.41.2 // indirect
	github.com/nats-io/nkeys v0.4.11 // indirect
	github.com/nats-io/nuid v1.0.1 // indirect
	github.com/rs/cors v1.8.3 // indirect
	go.opencensus.io v0.24.0 // indirect
	go.opentelemetry.io/auto/sdk v1.1.0 // indirect
	go.opentelemetry.io/otel/metric v1.35.0 // indirect
	go.opentelemetry.io/otel/trace v1.35.0 // indirect
	golang.org/x/crypto v0.37.0 // indirect
	golang.org/x/sync v0.13.0 // indirect
	golang.org/x/sys v0.32.0 // indirect
	golang.org/x/xerrors v0.0.0-20240903120638-7835f813f4da // indirect
	google.golang.org/api v0.228.0 // indirect
	google.golang.org/genproto/googleapis/rpc v0.0.0-20250324211829-b45e905df463 // indirect
	gopkg.in/yaml.v2 v2.4.0 // indirect
	gorm.io/driver/mysql v1.5.7 // indirect
	gorm.io/driver/sqlite v1.5.0 // indirect
	nhooyr.io/websocket v1.8.7 // indirect
)<|MERGE_RESOLUTION|>--- conflicted
+++ resolved
@@ -25,12 +25,7 @@
 	google.golang.org/protobuf v1.36.6
 	gorm.io/datatypes v1.2.5
 	gorm.io/driver/postgres v1.5.11
-<<<<<<< HEAD
-	gorm.io/gorm v1.25.12
-=======
 	gorm.io/gorm v1.26.0
-	gorm.io/plugin/opentelemetry v0.1.13
->>>>>>> aeb9e539
 
 )
 
