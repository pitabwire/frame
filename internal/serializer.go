package internal

import (
	"encoding/json"
	"errors"
	"reflect"

	"google.golang.org/protobuf/proto"
)

// Errors.
var (
	errNilHolder       = errors.New("holder is nil")
	errNonPointerOrNil = errors.New("holder must be a non-nil pointer")
)

// Marshal marshals payload into bytes with zero-allocation fast paths.
func Marshal(payload any) ([]byte, error) {
	if payload == nil {
		return []byte("null"), nil
	}

	switch v := payload.(type) {
	case []byte:
		return v, nil
	case string:
		return []byte(v), nil
	case json.RawMessage:
		return v, nil
	case proto.Message:
		// Fast path: direct proto marshal (no reflection)
		return proto.Marshal(v)
	default:
		// Fallback to JSON (still reasonably fast)
		return json.Marshal(payload)
	}
}

// Unmarshal unmarshals data into holder with zero-copy where possible.
// holder must be a pointer.
func Unmarshal(data []byte, holder any) error {
	if holder == nil {
		return errNilHolder
	}

	// Fast path: reflect to get real value and type
	rv := reflect.ValueOf(holder)
	if rv.Kind() != reflect.Ptr || rv.IsNil() {
		return errNonPointerOrNil
	}
	rv = rv.Elem()

	switch target := holder.(type) {
	case *[]byte:
		*target = append((*target)[:0], data...)
		return nil

	case *json.RawMessage:
		*target = append((*target)[:0], data...)
		return nil

	case *string:
		// Still needs allocation (strings are immutable)
		*target = string(data)
		return nil

	default:
		if rv.Kind() == reflect.Ptr && !rv.IsNil() {
			if pm, ok := rv.Interface().(proto.Message); ok {
				// Reset + UnmarshalMerge is faster than Clone + Unmarshal
				proto.Reset(pm)
				return proto.Unmarshal(data, pm)
			}
		}

		// If it's a pointer to struct that implements proto.Message via interface satisfaction
<<<<<<< HEAD
		if pm, ok := holder.(proto.Message); ok {
			proto.Reset(pm)
			return proto.Unmarshal(data, pm)
		}
=======
    if pm, ok := holder.(proto.Message); ok {
      proto.Reset(pm)
      return proto.Unmarshal(data, pm)
    }
>>>>>>> 694f94d1

		// Fallback to JSON
		return json.Unmarshal(data, holder)
	}
}<|MERGE_RESOLUTION|>--- conflicted
+++ resolved
@@ -74,17 +74,10 @@
 		}
 
 		// If it's a pointer to struct that implements proto.Message via interface satisfaction
-<<<<<<< HEAD
-		if pm, ok := holder.(proto.Message); ok {
-			proto.Reset(pm)
-			return proto.Unmarshal(data, pm)
-		}
-=======
     if pm, ok := holder.(proto.Message); ok {
       proto.Reset(pm)
       return proto.Unmarshal(data, pm)
     }
->>>>>>> 694f94d1
 
 		// Fallback to JSON
 		return json.Unmarshal(data, holder)
